/*
Livepeer is a peer-to-peer global video live streaming network.  The Golp project is a go implementation of the Livepeer protocol.  For more information, visit the project wiki.
*/
package main

import (
	"bytes"
	"context"
	"encoding/json"
	"errors"
	"flag"
	"fmt"
	"io/ioutil"
	"math/big"
	"net/http"
	"os"
	"os/exec"
	"os/signal"
	"os/user"
	"path"
	"path/filepath"
	"runtime"
	"strings"
	"time"

	crypto "gx/ipfs/QmaPbCnUMBohSGo3KnxEa2bHqyJVVeEEcwtqJAYxerieBo/go-libp2p-crypto"

	"github.com/ethereum/go-ethereum/accounts"
	"github.com/ethereum/go-ethereum/accounts/keystore"
	"github.com/ethereum/go-ethereum/common"
	ethtypes "github.com/ethereum/go-ethereum/core/types"
	"github.com/ethereum/go-ethereum/ethclient"
	"github.com/golang/glog"
	bnet "github.com/livepeer/go-livepeer-basicnet"
	"github.com/livepeer/go-livepeer/core"
	"github.com/livepeer/go-livepeer/eth"
	lpmon "github.com/livepeer/go-livepeer/monitor"
	"github.com/livepeer/go-livepeer/net"
	"github.com/livepeer/go-livepeer/server"
	"github.com/livepeer/go-livepeer/types"
)

var ErrKeygen = errors.New("ErrKeygen")
var EthRpcTimeout = 10 * time.Second
var EthEventTimeout = 120 * time.Second

func main() {
	flag.Set("logtostderr", "true")

	//Stream Command
	streamCmd := flag.NewFlagSet("stream", flag.ExitOnError)
	streamID := streamCmd.String("id", "", "Stream ID")
	srPort := streamCmd.String("http", "8935", "http port for the video")

	//Broadcast Command
	broadcastCmd := flag.NewFlagSet("broadcast", flag.ExitOnError)
	brtmp := broadcastCmd.Int("rtmp", 1935, "RTMP port for broadcasting.")
	bhttp := broadcastCmd.Int("http", 8935, "HTTP port for getting broadcast streamID.")

	if len(os.Args) > 1 {
		if os.Args[1] == "stream" {
			streamCmd.Parse(os.Args[2:])
			stream(*srPort, *streamID)
			return
		} else if os.Args[1] == "broadcast" {
			broadcastCmd.Parse(os.Args[2:])
			broadcast(*brtmp, *bhttp)
			return
		}
	}

	usr, err := user.Current()
	if err != nil {
		glog.Fatalf("Cannot find current user: %v", err)
	}

	port := flag.Int("p", 15000, "port")
	httpPort := flag.String("http", "8935", "http port")
	rtmpPort := flag.String("rtmp", "1935", "rtmp port")
	datadir := flag.String("datadir", fmt.Sprintf("%v/.lpData", usr.HomeDir), "data directory")
	bootID := flag.String("bootID", "", "Bootstrap node ID")
	bootAddr := flag.String("bootAddr", "", "Bootstrap node addr")
	bootnode := flag.Bool("bootnode", false, "Set to true if starting bootstrap node")
	transcoder := flag.Bool("transcoder", false, "Set to true to be a transcoder")
	maxPricePerSegment := flag.Int("maxPricePerSegment", 1, "Max price per segment for a broadcast job")
	transcodingOptions := flag.String("transcodingOptions", "P360p30fps16x9", "Transcoding options for broadcast job")
	newEthAccount := flag.Bool("newEthAccount", false, "Create an eth account")
	ethPassword := flag.String("ethPassword", "", "New Eth account password")
	ethAccountAddr := flag.String("ethAccountAddr", "", "Existing Eth account address")
	ethDatadir := flag.String("ethDatadir", "", "geth data directory")
	testnet := flag.Bool("testnet", false, "Set to true to connect to testnet")
	protocolAddr := flag.String("protocolAddr", "", "Protocol smart contract address")
	tokenAddr := flag.String("tokenAddr", "", "Token smart contract address")
	faucetAddr := flag.String("faucetAddr", "", "Token faucet smart contract address")
	gasPrice := flag.Int("gasPrice", 4000000000, "Gas price for ETH transactions")
	monitor := flag.Bool("monitor", true, "Set to true to send performance metrics")
	monhost := flag.String("monitorhost", "http://viz.livepeer.org:8081/metrics", "host name for the metrics data collector")
	offchain := flag.Bool("offchain", false, "Set to true to start the node in offchain mode")

	flag.Parse()

	if *testnet {
		*bootID = "12208a4eb428aa57a74ef0593612adb88077c75c71ad07c3c26e4e7a8d4860083b01"
		*bootAddr = "/ip4/52.15.174.204/tcp/15000"
		if *ethDatadir == "" && !*offchain {
			*ethDatadir = fmt.Sprintf("%v/.lpGeth", usr.HomeDir)
		}
	}

	//Make sure datadir is present
	if _, err := os.Stat(*datadir); os.IsNotExist(err) {
		glog.Infof("Creating data dir: %v", *datadir)
		if err = os.Mkdir(*datadir, 0755); err != nil {
			glog.Errorf("Error creating datadir: %v", err)
		}
	}

	// //Set pidfile
	// if _, err = os.Stat(fmt.Sprintf("%v/livepeer.pid", *datadir)); !os.IsNotExist(err) {
	// 	glog.Errorf("Node already running with datadir: %v", *datadir)
	// 	return
	// }
	// pidfile.SetPidfilePath(fmt.Sprintf("%v/livepeer.pid", *datadir))
	// if err = pidfile.Write(); err != nil {
	// 	glog.Errorf("Error writing pidfile: %v", err)
	// 	return
	// }
	// defer os.Remove(fmt.Sprintf("%v/livepeer.pid", *datadir))

	//Take care of priv/pub keypair
	priv, pub, err := getLPKeys(*datadir)
	if err != nil {
		glog.Errorf("Error getting keys: %v", err)
		return
	}

	//Create Livepeer Node
	if *monitor {
		glog.Info("Monitor is set to 'true' by default.  If you want to disable it, use -monitor=false when starting Livepeer.")
		lpmon.Endpoint = *monhost
	}
	notifiee := bnet.NewBasicNotifiee(lpmon.Instance())
	node, err := bnet.NewNode(*port, priv, pub, notifiee)
	if err != nil {
		glog.Errorf("Error creating a new node: %v", err)
		return
	}
	addrs := make([]string, 0)
	for _, addr := range node.PeerHost.Addrs() {
		addrs = append(addrs, addr.String())
	}
	nw, err := bnet.NewBasicVideoNetwork(node)
	if err != nil {
		glog.Errorf("Cannot create network node: %v", err)
		return
	}

	n, err := core.NewLivepeerNode(nil, nw, core.NodeID(nw.GetNodeID()), addrs, fmt.Sprintf("%v/.tmp", *datadir))
	if err != nil {
		glog.Errorf("Error creating livepeer node: %v", err)
	}

	if *bootnode {
		glog.Infof("\n\nSetting up bootnode")
		//Setup boostrap node
		if err := n.VideoNetwork.SetupProtocol(); err != nil {
			glog.Errorf("Cannot set up protocol:%v", err)
			return
		}
		lpmon.Instance().SetBootNode()
	} else {
		if err := n.Start(*bootID, *bootAddr); err != nil {
			glog.Errorf("Cannot connect to bootstrap node: %v", err)
			return
		}
	}

	var gethCmd *exec.Cmd
	//Set up ethereum-related stuff
	if *ethDatadir != "" && !*offchain {
		gethipc := filepath.Join(filepath.Join(*ethDatadir, "geth.ipc"))
		//If getipc file is not there, start the geth node
		if _, err := os.Stat(gethipc); os.IsNotExist(err) {
			//Set up geth params depending on network, invoke geth
			if *testnet {
				gethCmd = exec.Command("geth", "--rpc", "--datadir", *ethDatadir, "--bootnodes=enode://a1bd18a737acef008f94857654cfb2470124d1dc826b6248cea0331a7ca82b36d2389566e3aa0a1bc9a5c3c34a61f47601a6cff5279d829fcc60cb632ee88bad@13.58.149.151:30303") //timeout in 3 mins
				err = gethCmd.Start()
				if err != nil {
					glog.Infof("Couldn't start geth: %v", err)
					return
				}
				defer gethCmd.Process.Kill()
				go func() {
					err = gethCmd.Wait()
					if err != nil {
						glog.Infof("Couldn't start geth: %v", err)
						os.Exit(1)
					}
				}()
			} else {
				glog.Errorf("Cannot connect to product network yet.")
				return
			}
		}

		var backend *ethclient.Client
		var acct accounts.Account

		if *newEthAccount {
			keyStore := keystore.NewKeyStore(filepath.Join(*ethDatadir, "keystore"), keystore.StandardScryptN, keystore.StandardScryptP)
			acct, err = keyStore.NewAccount(*ethPassword)
			if err != nil {
				glog.Errorf("Error creating new eth account: %v", err)
				return
			}
		} else {
			acct, err = getEthAccount(*ethDatadir, *ethAccountAddr)
			if err != nil {
				glog.Errorf("Error getting Eth account: %v", err)
				return
			}

			glog.V(4).Infof("Found Eth account: %v", acct.Address.Hex())
		}

		//Wait for gethipc
		if _, err := os.Stat(gethipc); os.IsNotExist(err) {
			start := time.Now()
			glog.V(0).Infof("Waiting to start go-ethereum")
			for time.Since(start) < time.Second*5 {
				if _, err := os.Stat(gethipc); os.IsNotExist(err) {
					time.Sleep(time.Millisecond * 500)
				} else {
					continue
				}
			}
		}

		backend, err = ethclient.Dial(gethipc)
		if err != nil {
			glog.Errorf("Failed to connect to Ethereum client: %v", err)
			return
		}

		client, err := eth.NewClient(acct, *ethPassword, *ethDatadir, backend, big.NewInt(int64(*gasPrice)), common.HexToAddress(*protocolAddr), common.HexToAddress(*tokenAddr), common.HexToAddress(*faucetAddr), EthRpcTimeout, EthEventTimeout)
		if err != nil {
			glog.Errorf("Error creating Eth client: %v", err)
			return
		}
		n.Eth = client
		n.EthAccount = *ethAccountAddr
		n.EthPassword = *ethPassword

<<<<<<< HEAD
=======
		if *deposit > 0 {
			glog.V(0).Infof("You started your node with the deposit amount set to %v tokens. Would you like to deposit this amount? (y/n)", *deposit)

			var resp string
			_, err := fmt.Scanf("%s", &resp)
			if err != nil {
				glog.Errorf("Error reading deposit confirmation response from input: %v", err)
				return
			}

			if strings.Compare(strings.ToLower(resp), "y") == 0 {
				resCh, errCh := n.Eth.Deposit(big.NewInt(int64(*deposit)))
				select {
				case <-resCh:
					glog.Infof("Deposited %v tokens", *deposit)
				case err := <-errCh:
					glog.Errorf("Error depositing tokens: %v", err)
					return
				}
			} else {
				glog.Infof("Not depositing")
			}
		}

>>>>>>> ae5ed9b6
		if *transcoder {
			logsCh := make(chan ethtypes.Log)
			logsSub, err := n.Eth.SubscribeToJobEvent(context.Background(), logsCh)
			if err != nil {
				glog.Errorf("Error subscribing to job event: %v", err)
			}

			defer close(logsCh)
			defer logsSub.Unsubscribe()

			if err := setupTranscoder(n, logsCh); err != nil {
				glog.Errorf("Error setting up transcoder: %v", err)
				return
			}
		}
	} else {
		glog.Infof("***Livepeer is in off-chain mode***")
	}

	//Set up the media server
	glog.Infof("\n\nSetting up Media Server")
	s := server.NewLivepeerServer(*rtmpPort, *httpPort, "", n)
	ec := make(chan error)
	msCtx, cancel := context.WithCancel(context.Background())
	go func() {
		s.StartWebserver()
		ec <- s.StartMediaServer(msCtx, *maxPricePerSegment, *transcodingOptions)
	}()

	c := make(chan os.Signal)
	signal.Notify(c, os.Interrupt)
	select {
	case err := <-ec:
		glog.Infof("Error from media server: %v", err)
		cancel()
		return
	case <-msCtx.Done():
		glog.Infof("MediaServer Done()")
		cancel()
		return
	case sig := <-c:
		glog.Infof("Exiting Livepeer: %v", sig)
		time.Sleep(time.Millisecond * 500) //Give time for other processes to shut down completely
	}
}

type LPKeyFile struct {
	Pub  string
	Priv string
}

func getLPKeys(datadir string) (crypto.PrivKey, crypto.PubKey, error) {
	gen := false
	var priv crypto.PrivKey
	var pub crypto.PubKey
	var privb []byte
	var pubb []byte
	var err error

	if datadir != "" {
		f, e := ioutil.ReadFile(path.Join(datadir, "keys.json"))
		if e != nil {
			gen = true
		}

		var keyf LPKeyFile
		if gen == false {
			if err := json.Unmarshal(f, &keyf); err != nil {
				gen = true
			}
		}

		if gen == false {
			privb, err = crypto.ConfigDecodeKey(keyf.Priv)
			if err != nil {
				gen = true
			}
		}

		if gen == false {
			pubb, err = crypto.ConfigDecodeKey(keyf.Pub)
			if err != nil {
				gen = true
			}
		}

		if gen == false {
			priv, err = crypto.UnmarshalPrivateKey(privb)
			if err != nil {
				gen = true
			}

		}

		if gen == false {
			pub, err = crypto.UnmarshalPublicKey(pubb)
			if err != nil {
				gen = true
			}
		}
	}

	if gen == true || pub == nil || priv == nil {
		glog.Errorf("Cannot file keys in data dir %v, creating new keys", datadir)
		priv, pub, err := crypto.GenerateKeyPair(crypto.RSA, 2048)
		if err != nil {
			glog.Errorf("Error generating keypair: %v", err)
			return nil, nil, ErrKeygen
		}

		privb, _ := priv.Bytes()
		pubb, _ := pub.Bytes()

		//Write keys to datadir
		if datadir != "" {
			kf := LPKeyFile{Priv: crypto.ConfigEncodeKey(privb), Pub: crypto.ConfigEncodeKey(pubb)}
			kfb, err := json.Marshal(kf)
			if err != nil {
				glog.Errorf("Error writing keyfile to datadir: %v", err)
			} else {
				if err := ioutil.WriteFile(path.Join(datadir, "keys.json"), kfb, 0644); err != nil {
					glog.Errorf("Error writing keyfile to datadir: %v", err)
				}
			}
		}

		return priv, pub, nil
	}

	return priv, pub, nil
}

func getEthAccount(datadir string, addr string) (accounts.Account, error) {
	keyStore := keystore.NewKeyStore(filepath.Join(datadir, "keystore"), keystore.StandardScryptN, keystore.StandardScryptP)
	accts := keyStore.Accounts()
	if len(accts) == 0 {
		glog.Errorf("Cannot find geth account.  Make sure the data directory contains keys, or use -newEthAccount to create a new account.")
		return accounts.Account{}, fmt.Errorf("ErrGeth")
	}

	if addr != "" {
		for _, acct := range accts {
			if acct.Address == common.HexToAddress(addr) {
				return acct, nil
			}
		}

		glog.Errorf("Cannot find geth account")
		return accounts.Account{}, fmt.Errorf("ErrGeth")
	}

	return accts[0], nil
}

func setupTranscoder(n *core.LivepeerNode, logsCh chan ethtypes.Log) error {
	//Check if transcoder is active
	active, err := n.Eth.IsActiveTranscoder()
	if err != nil {
		glog.Errorf("Error getting transcoder state: %v", err)
		return err
	}

	if !active {
		glog.Infof("Transcoder %v is inactive", n.Eth.Account().Address.Hex())
	} else {
		s, err := n.Eth.TranscoderStake()
		if err != nil {
			glog.Errorf("Error getting transcoder stake: %v", err)
		}
		glog.Infof("Transcoder Active. Total Stake: %v", s)
	}

	rm := core.NewRewardManager(time.Second*5, n.Eth)
	go rm.Start(context.Background())

	go func() {
		for {
			select {
			case l, ok := <-logsCh:
				if !ok {
					// Logs channel closed, exit loop
					return
				}

				_, _, jid := eth.ParseNewJobLog(l)

				job, err := n.Eth.GetJob(jid)
				if err != nil {
					glog.Errorf("Error getting job info: %v", err)
					continue
				}

				//Check if broadcaster has enough funds
				bDeposit, err := n.Eth.GetBroadcasterDeposit(job.BroadcasterAddress)
				if err != nil {
					glog.Errorf("Error getting broadcaster deposit: %v", err)
					continue
				}
				if bDeposit.Cmp(big.NewInt(0)) == 0 {
					glog.Errorf("Broadcaster does not have enough funds. Skipping job")
					continue
				}

				//Create Transcode Config
				tProfiles, err := txDataToVideoProfile(job.TranscodingOptions)
				if err != nil {
					glog.Errorf("Error processing job transcoding options: %v", err)
					continue
				}

				config := net.TranscodeConfig{StrmID: job.StreamId, Profiles: tProfiles, JobID: jid, PerformOnchainClaim: true}
				glog.Infof("Transcoder got job %v - strmID: %v, tData: %v, config: %v", jid, job.StreamId, job.TranscodingOptions, config)

				//Do The Transcoding
				cm := core.NewClaimManager(job.StreamId, jid, job.BroadcasterAddress, job.PricePerSegment, tProfiles, n.Eth)
				strmIDs, err := n.TranscodeAndBroadcast(config, cm)
				if err != nil {
					glog.Errorf("Transcode Error: %v", err)
					continue
				}

				//Notify Broadcaster
				sid := core.StreamID(job.StreamId)
				vids := make(map[core.StreamID]types.VideoProfile)
				for i, vp := range tProfiles {
					vids[strmIDs[i]] = vp
				}
				if err = n.NotifyBroadcaster(sid.GetNodeID(), sid, vids); err != nil {
					glog.Errorf("Notify Broadcaster Error: %v", err)
				}
			}
		}
	}()

	return nil
}

func txDataToVideoProfile(txData string) ([]types.VideoProfile, error) {
	profiles := make([]types.VideoProfile, 0)
	for _, txp := range strings.Split(txData, "|") {
		p, ok := types.VideoProfileLookup[txp]
		if !ok {
			glog.Errorf("Cannot find video profile for job: %v", txp)
			return nil, core.ErrTranscode
		}
		profiles = append(profiles, p)
	}
	return profiles, nil
}

func stream(port string, streamID string) {
	start := time.Now()
	if streamID == "" {
		glog.Errorf("Need to specify streamID via -id")
		return
	}

	//Fetch local stream playlist - this will request from the network so we know the stream is here
	url := fmt.Sprintf("http://localhost:%v/stream/%v.m3u8", port, streamID)
	res, err := http.Get(url)
	if err != nil {
		glog.Fatal(err)
	}
	_, err = ioutil.ReadAll(res.Body)
	res.Body.Close()
	if err != nil {
		glog.Fatal(err)
	}

	cmd := exec.Command("ffplay", "-timeout", "180000000", url) //timeout in 3 mins
	glog.Infof("url: %v", url)
	err = cmd.Start()
	if err != nil {
		glog.Infof("Couldn't start the stream.  Make sure a local Livepeer node is running on port %v", port)
		os.Exit(1)
	}
	glog.Infof("Now streaming")
	err = cmd.Wait()
	if err != nil {
		glog.Infof("Couldn't start the stream.  Make sure a local Livepeer node is running on port %v", port)
		os.Exit(1)
	}

	if time.Since(start) < time.Second {
		glog.Infof("Error: Make sure local Livepeer node is running on port %v", port)
	} else {
		glog.Infof("Finished the stream")
	}
	return
}

//Run ffmpeg - only works on OSX
func broadcast(rtmpPort int, httpPort int) {
	if runtime.GOOS == "darwin" {
		cmd := exec.Command("ffmpeg", "-f", "avfoundation", "-framerate", "30", "-pixel_format", "uyvy422", "-i", "0:0", "-vcodec", "libx264", "-tune", "zerolatency", "-b", "1000k", "-x264-params", "keyint=60:min-keyint=60", "-acodec", "aac", "-ac", "1", "-b:a", "96k", "-f", "flv", fmt.Sprintf("rtmp://localhost:%v/movie", rtmpPort))

		var out bytes.Buffer
		var stderr bytes.Buffer
		cmd.Stdout = &out
		cmd.Stderr = &stderr
		err := cmd.Start()
		if err != nil {
			glog.Infof("Couldn't broadcast the stream: %v %v", err, stderr.String())
			os.Exit(1)
		}

		glog.Infof("Now broadcasting - %v%v", out.String(), stderr.String())

		time.Sleep(3 * time.Second)
		resp, err := http.Get(fmt.Sprintf("http://localhost:%v/streamID", httpPort))
		if err != nil {
			glog.Errorf("Error getting stream ID: %v", err)
		} else {
			defer resp.Body.Close()
			id, err := ioutil.ReadAll(resp.Body)
			if err != nil {
				glog.Errorf("Error reading stream ID: %v", err)
			}
			glog.Infof("StreamID: %v", string(id))
		}

		if err = cmd.Wait(); err != nil {
			glog.Errorf("Error running broadcast: %v\n%v", err, stderr.String())
			return
		}
	} else {
		glog.Errorf("The broadcast command only support darwin for now.  Please download OBS to broadcast.")
	}
}<|MERGE_RESOLUTION|>--- conflicted
+++ resolved
@@ -251,33 +251,6 @@
 		n.EthAccount = *ethAccountAddr
 		n.EthPassword = *ethPassword
 
-<<<<<<< HEAD
-=======
-		if *deposit > 0 {
-			glog.V(0).Infof("You started your node with the deposit amount set to %v tokens. Would you like to deposit this amount? (y/n)", *deposit)
-
-			var resp string
-			_, err := fmt.Scanf("%s", &resp)
-			if err != nil {
-				glog.Errorf("Error reading deposit confirmation response from input: %v", err)
-				return
-			}
-
-			if strings.Compare(strings.ToLower(resp), "y") == 0 {
-				resCh, errCh := n.Eth.Deposit(big.NewInt(int64(*deposit)))
-				select {
-				case <-resCh:
-					glog.Infof("Deposited %v tokens", *deposit)
-				case err := <-errCh:
-					glog.Errorf("Error depositing tokens: %v", err)
-					return
-				}
-			} else {
-				glog.Infof("Not depositing")
-			}
-		}
-
->>>>>>> ae5ed9b6
 		if *transcoder {
 			logsCh := make(chan ethtypes.Log)
 			logsSub, err := n.Eth.SubscribeToJobEvent(context.Background(), logsCh)
